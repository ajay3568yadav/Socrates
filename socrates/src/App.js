--- conflicted
+++ resolved
@@ -513,716 +513,5 @@
   );
 };
 
-<<<<<<< HEAD
 // Export the main app
-export default CudaTutorApp;
-=======
-// Sidebar Component
-const Sidebar = ({ isOpen, onClose, onNewChat, backendStatus }) => {
-  const sidebarClass = `sidebar ${isOpen ? 'mobile-visible' : 'mobile-hidden'}`;
-
-  const getConnectionStatusClass = () => {
-    if (backendStatus.connecting) return 'connecting';
-    if (backendStatus.online) return 'connected';
-    return 'error';
-  };
-
-  const getConnectionStatusText = () => {
-    if (backendStatus.connecting) return '🔄 Connecting to backend...';
-    if (backendStatus.online) return ' Backend connected';
-    if (backendStatus.limited) return ' Backend limited functionality';
-    return '❌ Backend disconnected';
-  };
-
-  return (
-    <div className={sidebarClass}>
-      <div className="sidebar-header">
-        <div className="app-logo">🚀</div>
-        <div className="app-title">CUDA Tutor</div>
-        <button className="close-btn" onClick={onClose}>✕</button>
-      </div>
-
-      <div className={`connection-status ${getConnectionStatusClass()}`}>
-        {getConnectionStatusText()}
-      </div>
-
-      <div className="search-section">
-        <input 
-          type="text" 
-          placeholder="Search conversations..."
-          className="search-input"
-        />
-      </div>
-
-      <div className="sidebar-content">
-        <FolderSection />
-        <ChatsSection />
-      </div>
-
-      <button className="new-chat-btn" onClick={onNewChat}>
-        <span>+</span>
-        <span>New chat</span>
-      </button>
-    </div>
-  );
-};
-
-// Folder Section Component
-const FolderSection = () => {
-  const folders = [
-    { name: 'CUDA Basics', icon: '📁', active: true },
-    { name: 'Memory Optimization', icon: '📁', active: false },
-    { name: 'Kernel Development', icon: '📁', active: false },
-    { name: 'Performance Tuning', icon: '📁', active: false }
-  ];
-
-  return (
-    <div className="folder-section">
-      <div className="section-header">
-        <span>Topics</span>
-        <div className="section-actions">
-          <button className="section-action">⋯</button>
-        </div>
-      </div>
-      
-      <div>
-        {folders.map((folder, index) => (
-          <div 
-            key={index}
-            className={`folder-item ${folder.active ? 'active' : ''}`}
-          >
-            <span className="folder-icon">{folder.icon}</span>
-            <span className="folder-name">{folder.name}</span>
-            <button className="item-menu">⋯</button>
-          </div>
-        ))}
-      </div>
-    </div>
-  );
-};
-
-// Chats Section Component
-const ChatsSection = () => {
-  const chats = [
-    { 
-      title: 'Getting Started with CUDA', 
-      preview: 'Basic CUDA concepts and your first kernel...', 
-      avatar: '🤖',
-      active: true 
-    },
-    { 
-      title: 'Memory Optimization Tips', 
-      preview: 'Coalesced memory access patterns and shared memory usage...', 
-      avatar: '📊',
-      active: false 
-    },
-    { 
-      title: 'Kernel Performance Analysis', 
-      preview: 'Profiling tools and optimization strategies...', 
-      avatar: '⚡',
-      active: false 
-    }
-  ];
-
-  return (
-    <div className="folder-section">
-      <div className="section-header">
-        <span>Recent Chats</span>
-        <div className="section-actions">
-          <button className="section-action">⋯</button>
-        </div>
-      </div>
-      
-      <div>
-        {chats.map((chat, index) => (
-          <div 
-            key={index}
-            className={`chat-item ${chat.active ? 'active' : ''}`}
-          >
-            <div className="chat-avatar">{chat.avatar}</div>
-            <div className="chat-content">
-              <div className="chat-title">{chat.title}</div>
-              <div className="chat-preview">{chat.preview}</div>
-            </div>
-            <button className="item-menu">⋯</button>
-          </div>
-        ))}
-      </div>
-    </div>
-  );
-};
-
-// Chat Header Component
-const ChatHeader = ({ onToggleSidebar, backendStatus }) => {
-  const getStatusClass = () => {
-    if (backendStatus.online) return 'online';
-    if (backendStatus.limited) return 'limited';
-    return 'offline';
-  };
-
-  const getStatusText = () => {
-    if (backendStatus.online) return 'CUDA GPT 3.0 ✓';
-    if (backendStatus.limited) return 'CUDA GPT 3.0 ⚠';
-    return 'CUDA GPT 3.0 ✗';
-  };
-
-  return (
-    <div className="chat-header">
-      <button className="back-btn" onClick={onToggleSidebar}>←</button>
-      
-      <div className="chat-title-section">
-        <div className="chat-title-main">CUDA Tutor</div>
-        <span className={`chat-status ${getStatusClass()}`}>
-          {getStatusText()}
-        </span>
-      </div>
-      
-      <div className="chat-actions">
-        <button className="chat-action" title="Share">📤</button>
-        <button className="chat-action" title="Save">💾</button>
-      </div>
-    </div>
-  );
-};
-
-// Welcome View Component
-const WelcomeView = ({ onSendMessage }) => {
-  const [inputValue, setInputValue] = useState('');
-  const [activeTab, setActiveTab] = useState('All');
-  const textareaRef = useRef(null);
-
-  const tabs = ['All', 'Text', 'Image', 'Video', 'Music', 'Analytics'];
-  
-  const quickActions = [
-    {
-      icon: '📚',
-      title: 'CUDA Basics',
-      description: 'Learn the fundamentals of CUDA programming',
-      question: 'What is CUDA and why is it useful?'
-    },
-    {
-      icon: '⚡',
-      title: 'Kernel Examples',
-      description: 'Get started with your first CUDA kernel',
-      question: 'Show me a simple CUDA kernel example'
-    },
-    {
-      icon: '🧠',
-      title: 'Memory Optimization',
-      description: 'Master efficient memory usage patterns',
-      question: 'How do I optimize memory access in CUDA?'
-    },
-    {
-      icon: '🏆',
-      title: 'Best Practices',
-      description: 'Professional CUDA development tips',
-      question: 'What are the best practices for CUDA programming?'
-    }
-  ];
-
-  const handleSubmit = () => {
-    if (inputValue.trim()) {
-      onSendMessage(inputValue);
-      setInputValue('');
-    }
-  };
-
-  const handleKeyDown = (e) => {
-    if (e.key === 'Enter' && !e.shiftKey) {
-      e.preventDefault();
-      handleSubmit();
-    }
-  };
-
-  const handleQuickAction = (question) => {
-    onSendMessage(question);
-  };
-
-  // Auto-resize textarea
-  useEffect(() => {
-    if (textareaRef.current) {
-      textareaRef.current.style.height = 'auto';
-      textareaRef.current.style.height = Math.min(textareaRef.current.scrollHeight, 120) + 'px';
-    }
-  }, [inputValue]);
-
-  return (
-    <div className="welcome-container">
-      <div className="welcome-icon">🚀</div>
-
-      <h1 className="welcome-title">How can I help you today?</h1>
-      
-      <p className="welcome-subtitle">
-        Ask me anything about CUDA programming, GPU optimization, or parallel computing.
-        I'm here to help you master GPU development!
-      </p>
-
-      <div className="quick-actions">
-        {quickActions.map((action, index) => (
-          <div 
-            key={index}
-            onClick={() => handleQuickAction(action.question)}
-            className="quick-action"
-          >
-            <div className="quick-action-icon">{action.icon}</div>
-            <div className="quick-action-title">{action.title}</div>
-            <div className="quick-action-desc">{action.description}</div>
-          </div>
-        ))}
-      </div>
-
-      <div className="input-section">
-        <div className="input-tabs">
-          {tabs.map(tab => (
-            <button
-              key={tab}
-              onClick={() => setActiveTab(tab)}
-              className={`input-tab ${activeTab === tab ? 'active' : ''}`}
-            >
-              {tab}
-            </button>
-          ))}
-        </div>
-
-        <div className="input-container">
-          <div className="input-icon">🚀</div>
-          
-          <textarea
-            ref={textareaRef}
-            value={inputValue}
-            onChange={(e) => setInputValue(e.target.value)}
-            onKeyDown={handleKeyDown}
-            placeholder="Type your prompt here..."
-            className="input-field"
-            rows={1}
-          />
-          
-          <div className="input-actions">
-            <button className="input-action">🎤</button>
-            <button 
-              onClick={handleSubmit}
-              disabled={!inputValue.trim()}
-              className="send-btn"
-            >
-              →
-            </button>
-          </div>
-        </div>
-
-        <p className="disclaimer">
-          CUDA Tutor can make mistakes. Consider checking important information.
-        </p>
-      </div>
-    </div>
-  );
-};
-
-// Chat View Component
-const ChatView = ({ messages, isLoading, onSendMessage }) => {
-  const messagesEndRef = useRef(null);
-  const messagesContainerRef = useRef(null);
-  const [showScrollButton, setShowScrollButton] = useState(false);
-  const [streamingMessageId, setStreamingMessageId] = useState(null);
-
-  const scrollToBottom = () => {
-    // Multiple scroll methods for better compatibility
-    if (messagesEndRef.current) {
-      messagesEndRef.current.scrollIntoView({ 
-        behavior: 'smooth',
-        block: 'end',
-        inline: 'nearest'
-      });
-    }
-    
-    // Fallback: scroll container to bottom
-    if (messagesContainerRef.current) {
-      messagesContainerRef.current.scrollTop = messagesContainerRef.current.scrollHeight;
-    }
-  };
-
-  const handleScroll = () => {
-    if (messagesContainerRef.current) {
-      const { scrollTop, scrollHeight, clientHeight } = messagesContainerRef.current;
-      const isNearBottom = scrollHeight - scrollTop - clientHeight < 100;
-      setShowScrollButton(!isNearBottom);
-    }
-  };
-
-  const handleStreamingComplete = () => {
-    setStreamingMessageId(null);
-  };
-
-  useEffect(() => {
-    // Scroll immediately when messages change
-    scrollToBottom();
-    
-    // Set streaming message ID for the latest assistant message
-    const lastMessage = messages[messages.length - 1];
-    if (lastMessage && !lastMessage.isUser && !isLoading) {
-      setStreamingMessageId(lastMessage.id);
-    }
-    
-    // Also scroll after a short delay to handle dynamic content loading
-    const timeoutId = setTimeout(() => {
-      scrollToBottom();
-    }, 100);
-    
-    return () => clearTimeout(timeoutId);
-  }, [messages, isLoading]);
-
-  // Force scroll when component mounts
-  useEffect(() => {
-    scrollToBottom();
-  }, []);
-
-  // Scroll during streaming
-  useEffect(() => {
-    if (streamingMessageId) {
-      const interval = setInterval(scrollToBottom, 100);
-      return () => clearInterval(interval);
-    }
-  }, [streamingMessageId]);
-
-  return (
-    <div className="chat-view">
-      <div 
-        className="messages-container" 
-        ref={messagesContainerRef}
-        onScroll={handleScroll}
-      >
-        <div className="messages-wrapper">
-          {messages.map((message, index) => {
-            // Check if this is the latest assistant message and should be streamed
-            const shouldStream = !message.isUser && 
-                               message.id === streamingMessageId && 
-                               index === messages.length - 1;
-                               
-            return shouldStream ? (
-              <StreamingMessage 
-                key={message.id} 
-                message={message} 
-                onComplete={handleStreamingComplete}
-              />
-            ) : (
-              <Message key={message.id} message={message} />
-            );
-          })}
-          
-          {isLoading && <TypingIndicator />}
-          <div ref={messagesEndRef} style={{ height: '1px', marginTop: '20px' }} />
-        </div>
-        
-        {/* Scroll to bottom button */}
-        {showScrollButton && (
-          <button 
-            className="scroll-to-bottom-btn"
-            onClick={scrollToBottom}
-            title="Scroll to bottom"
-          >
-            ↓
-          </button>
-        )}
-      </div>
-
-      <ChatInput onSendMessage={onSendMessage} isLoading={isLoading} />
-    </div>
-  );
-};
-
-// Syntax highlighting function for CUDA/C++ code
-const highlightCudaCode = (code) => {
-  // CUDA/C++ keywords
-  const keywords = [
-    '__global__', '__device__', '__host__', '__shared__', '__constant__',
-    'if', 'else', 'for', 'while', 'do', 'switch', 'case', 'default', 'break', 'continue', 'return',
-    'int', 'float', 'double', 'char', 'bool', 'void', 'auto', 'const', 'static', 'extern',
-    'struct', 'class', 'enum', 'typedef', 'sizeof', 'namespace', 'using',
-    'cudaMalloc', 'cudaFree', 'cudaMemcpy', 'cudaDeviceSynchronize', 'cudaGetLastError',
-    'blockIdx', 'blockDim', 'threadIdx', 'gridDim', '__syncthreads'
-  ];
-
-  // CUDA functions and types
-  const cudaFunctions = [
-    'cudaEventCreate', 'cudaEventRecord', 'cudaEventSynchronize', 'cudaEventElapsedTime',
-    'cudaEventDestroy', 'cudaMallocManaged', 'cudaMemcpyAsync', 'cudaStreamCreate',
-    'cudaStreamSynchronize', 'cudaStreamDestroy', 'cudaGetDeviceProperties',
-    'dim3', 'cudaError_t', 'cudaStream_t', 'cudaEvent_t'
-  ];
-
-  // Numbers and operators
-  let highlighted = code
-    // Comments (green)
-    .replace(/(\/\/.*$)/gm, '<span class="code-comment">$1</span>')
-    .replace(/(\/\*[\s\S]*?\*\/)/g, '<span class="code-comment">$1</span>')
-    
-    // Strings (yellow)
-    .replace(/(".*?")/g, '<span class="code-string">$1</span>')
-    .replace(/('.*?')/g, '<span class="code-string">$1</span>')
-    
-    // Numbers (cyan)
-    .replace(/\b(\d+\.?\d*[fF]?)\b/g, '<span class="code-number">$1</span>')
-    
-    // Preprocessor directives (magenta)
-    .replace(/(#\w+)/g, '<span class="code-preprocessor">$1</span>')
-    
-    // CUDA-specific keywords (bright blue)
-    .replace(new RegExp(`\\b(${keywords.join('|')})\\b`, 'g'), '<span class="code-keyword">$1</span>')
-    
-    // CUDA functions (orange)
-    .replace(new RegExp(`\\b(${cudaFunctions.join('|')})\\b`, 'g'), '<span class="code-function">$1</span>')
-    
-    // Function calls (light blue)
-    .replace(/\b(\w+)(\s*\()/g, '<span class="code-function-call">$1</span>$2')
-    
-    // Operators (white/gray)
-    .replace(/([+\-*/%=<>!&|^~])/g, '<span class="code-operator">$1</span>')
-    
-    // Brackets and parentheses (bright white)
-    .replace(/([(){}\[\]])/g, '<span class="code-bracket">$1</span>');
-
-  return highlighted;
-};
-
-// Enhanced code block component
-const CodeBlock = ({ code, language = 'cuda' }) => {
-  const [copied, setCopied] = useState(false);
-
-  const copyToClipboard = async () => {
-    try {
-      await navigator.clipboard.writeText(code);
-      setCopied(true);
-      setTimeout(() => setCopied(false), 2000);
-    } catch (err) {
-      console.error('Failed to copy code:', err);
-    }
-  };
-
-  const highlightedCode = language === 'cuda' || language === 'cpp' || language === 'c'
-    ? highlightCudaCode(code)
-    : code;
-
-  return (
-    <div className="code-block-container">
-      <div className="code-block-header">
-        <span className="code-language">{language.toUpperCase()}</span>
-        <button 
-          className="code-copy-btn"
-          onClick={copyToClipboard}
-          title="Copy code"
-        >
-          {copied ? '✓' : '📋'}
-        </button>
-      </div>
-      <pre className="code-block">
-        <code dangerouslySetInnerHTML={{ __html: highlightedCode }} />
-      </pre>
-    </div>
-  );
-};
-const Message = ({ message }) => {
-  const formatMessage = (content) => {
-    // Convert code blocks
-    content = content.replace(/```(\w+)?\n?([\s\S]*?)```/g, '<pre><code>$2</code></pre>');
-    
-    // Convert inline code
-    content = content.replace(/`([^`]+)`/g, '<code>$1</code>');
-    
-    // Convert line breaks
-    content = content.replace(/\n/g, '<br>');
-    
-    return content;
-  };
-
-  return (
-    <div className={`message ${message.isUser ? 'user' : 'assistant'}`}>
-      <div className="message-avatar">
-        {message.isUser ? '👤' : '🤖'}
-      </div>
-      
-      <div className="message-content">
-        <div 
-          className="message-text"
-          dangerouslySetInnerHTML={{ __html: formatMessage(message.text) }}
-        />
-      </div>
-    </div>
-  );
-};
-
-// Streaming Message Component with typing effect
-const StreamingMessage = ({ message, onComplete }) => {
-  const [displayedText, setDisplayedText] = useState('');
-  const [isTyping, setIsTyping] = useState(true);
-  const [currentIndex, setCurrentIndex] = useState(0);
-
-  useEffect(() => {
-    if (!message.text || currentIndex >= message.text.length) {
-      setIsTyping(false);
-      if (onComplete) onComplete();
-      return;
-    }
-
-    const typingSpeed = message.text.length > 1000 ? 10 : 30; // Faster for long messages
-    
-    const timer = setTimeout(() => {
-      setDisplayedText(prev => prev + message.text[currentIndex]);
-      setCurrentIndex(prev => prev + 1);
-    }, typingSpeed);
-
-    return () => clearTimeout(timer);
-  }, [currentIndex, message.text, onComplete]);
-
-  // Reset when message changes
-  useEffect(() => {
-    setDisplayedText('');
-    setCurrentIndex(0);
-    setIsTyping(true);
-  }, [message.id]);
-
-  const formatMessage = (content) => {
-    // First, extract and replace code blocks with placeholders
-    const codeBlocks = [];
-    let codeBlockIndex = 0;
-    
-    // Extract code blocks
-    content = content.replace(/```(\w+)?\n?([\s\S]*?)```/g, (match, lang, code) => {
-      const placeholder = `__CODE_BLOCK_${codeBlockIndex}__`;
-      codeBlocks.push({ language: lang || 'text', code: code.trim() });
-      codeBlockIndex++;
-      return placeholder;
-    });
-    
-    // Convert inline code
-    content = content.replace(/`([^`]+)`/g, '<code class="inline-code">$1</code>');
-    
-    // Convert line breaks
-    content = content.replace(/\n/g, '<br>');
-    
-    // Restore code blocks with syntax highlighting
-    codeBlocks.forEach((block, index) => {
-      const placeholder = `__CODE_BLOCK_${index}__`;
-      const highlightedCode = (block.language === 'cuda' || block.language === 'cpp' || block.language === 'c') 
-        ? highlightCudaCode(block.code) 
-        : block.code;
-      
-      const codeBlockHtml = `
-        <div class="code-block-container">
-          <div class="code-block-header">
-            <span class="code-language">${block.language.toUpperCase()}</span>
-            <button class="code-copy-btn" onclick="copyCodeToClipboard('${encodeURIComponent(block.code)}', this)" title="Copy code">📋</button>
-          </div>
-          <pre class="code-block"><code>${highlightedCode}</code></pre>
-        </div>
-      `;
-      
-      content = content.replace(placeholder, codeBlockHtml);
-    });
-    
-    return content;
-  };
-
-  return (
-    <div className={`message ${message.isUser ? 'user' : 'assistant'}`}>
-      <div className="message-avatar">
-        {message.isUser ? '👤' : '🤖'}
-      </div>
-      
-      <div className="message-content">
-        <div 
-          className="message-text"
-          dangerouslySetInnerHTML={{ __html: formatMessage(displayedText) }}
-        />
-        {isTyping && (
-          <span className="typing-cursor">▋</span>
-        )}
-      </div>
-    </div>
-  );
-};
-
-// Typing Indicator Component
-const TypingIndicator = () => {
-  return (
-    <div className="typing-indicator">
-      <div className="message-avatar">🤖</div>
-      <div className="typing-content">
-        <div className="typing-text">
-          <span>Thinking</span>
-          <div className="typing-dots">
-            <div className="typing-dot"></div>
-            <div className="typing-dot"></div>
-            <div className="typing-dot"></div>
-          </div>
-        </div>
-      </div>
-    </div>
-  );
-};
-
-// Chat Input Component
-const ChatInput = ({ onSendMessage, isLoading }) => {
-  const [inputValue, setInputValue] = useState('');
-  const textareaRef = useRef(null);
-
-  const handleSubmit = () => {
-    if (inputValue.trim() && !isLoading) {
-      onSendMessage(inputValue);
-      setInputValue('');
-    }
-  };
-
-  const handleKeyDown = (e) => {
-    if (e.key === 'Enter' && !e.shiftKey) {
-      e.preventDefault();
-      handleSubmit();
-    }
-  };
-
-  // Auto-resize textarea
-  useEffect(() => {
-    if (textareaRef.current) {
-      textareaRef.current.style.height = 'auto';
-      textareaRef.current.style.height = Math.min(textareaRef.current.scrollHeight, 120) + 'px';
-    }
-  }, [inputValue]);
-
-  return (
-    <div className="chat-input-area">
-      <div className="chat-input-container">
-        <div className="input-container">
-          <div className="input-icon">🚀</div>
-          
-          <textarea
-            ref={textareaRef}
-            value={inputValue}
-            onChange={(e) => setInputValue(e.target.value)}
-            onKeyDown={handleKeyDown}
-            placeholder="Type your message..."
-            className="input-field"
-            rows={1}
-            disabled={isLoading}
-          />
-          
-          <div className="input-actions">
-            <button className="input-action">🎤</button>
-            <button 
-              onClick={handleSubmit}
-              disabled={!inputValue.trim() || isLoading}
-              className="send-btn"
-            >
-              →
-            </button>
-          </div>
-        </div>
-      </div>
-    </div>
-  );
-};
-
-// Export the main App component
-function App() {
-  return <CudaTutorApp />;
-}
-
-export default App;
->>>>>>> 41e2c12c
+export default CudaTutorApp;