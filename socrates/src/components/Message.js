<<<<<<< HEAD
import React, { useEffect, useRef, useState } from 'react';
import '../css/Message.css';
import '../css/SystemInfo.css'; 
=======
import React, { useEffect, useRef } from 'react';
import '../css/Message.css'; 
import { Prism as SyntaxHighlighter } from 'react-syntax-highlighter';
import { vscDarkPlus } from 'react-syntax-highlighter/dist/esm/styles/prism';
import Quiz from './Quiz';
import QuizFeedback from './QuizFeedback';
>>>>>>> ff8d8805

const Message = ({ message, onSendMessage, isLoading, onOpenCodeEditor, splitPaneMode = false }) => {
  const isUser = message.role === 'user';
  const messageRef = useRef(null);
  const codeBlocksRef = useRef([]);
  const [showSystemModal, setShowSystemModal] = useState(false);

  // System Info Modal Component
  const SystemInfoModal = ({ performanceMetrics, onClose }) => {
    if (!performanceMetrics) return null;

    const { response_time_seconds, prompt_length, response_length, system_metrics, gpu_metrics } = performanceMetrics;

    return (
      <div className="system-modal-overlay" style={{
        position: 'fixed',
        top: 0,
        left: 0,
        right: 0,
        bottom: 0,
        backgroundColor: 'rgba(0, 0, 0, 0.7)',
        display: 'flex',
        alignItems: 'center',
        justifyContent: 'center',
        zIndex: 1000
      }} onClick={onClose}>
        <div className="system-modal-content" style={{
          backgroundColor: '#0d1117',
          border: '1px solid #30363d',
          borderRadius: '12px',
          padding: '24px',
          maxWidth: '600px',
          maxHeight: '80vh',
          overflow: 'auto',
          color: '#f0f6fc',
          fontFamily: 'Monaco, monospace',
          fontSize: '14px',
          lineHeight: '1.6'
        }} onClick={(e) => e.stopPropagation()}>
          <div style={{
            display: 'flex',
            justifyContent: 'space-between',
            alignItems: 'center',
            marginBottom: '20px',
            borderBottom: '1px solid #30363d',
            paddingBottom: '12px'
          }}>
            <h3 style={{
              margin: 0,
              color: '#1f6feb',
              fontSize: '18px',
              fontWeight: '600'
            }}>🖥️ Enhanced System Metrics</h3>
            <button
              onClick={onClose}
              style={{
                background: 'none',
                border: 'none',
                color: '#7d8590',
                cursor: 'pointer',
                fontSize: '20px',
                padding: '4px'
              }}
            >
              ×
            </button>
          </div>

          <div style={{ fontFamily: 'Monaco, monospace', fontSize: '13px' }}>
            {/* Response Timing */}
            <div style={{ marginBottom: '16px' }}>
              <div style={{ color: '#f85149', fontWeight: 'bold', marginBottom: '8px' }}>⏱️ Response Timing</div>
              <div>⏱️  Response Time: <span style={{ color: '#7ee787' }}>{response_time_seconds} seconds</span></div>
              <div>📝 Prompt Length: <span style={{ color: '#7ee787' }}>{prompt_length} chars</span></div>
              <div>💬 Response Length: <span style={{ color: '#7ee787' }}>{response_length} chars</span></div>
            </div>

            <div style={{ borderTop: '1px solid #30363d', margin: '16px 0', paddingTop: '16px' }}>
              {/* CPU and Memory */}
              <div style={{ color: '#f85149', fontWeight: 'bold', marginBottom: '8px' }}>💾 System Resources</div>
              <div>💾 Memory Usage: <span style={{ color: '#7ee787' }}>{system_metrics.current_memory_gb?.toFixed(2)} GB ({system_metrics.current_memory_percent?.toFixed(1)}%)</span></div>
              <div>📊 Average Memory: <span style={{ color: '#7ee787' }}>{system_metrics.average_memory_percent?.toFixed(1)}%</span></div>
              <div>⚡ CPU Usage: <span style={{ color: '#7ee787' }}>{system_metrics.current_cpu_percent?.toFixed(1)}%</span></div>
              <div>📈 Average CPU: <span style={{ color: '#7ee787' }}>{system_metrics.average_cpu_percent?.toFixed(1)}%</span></div>
            </div>

            <div style={{ borderTop: '1px solid #30363d', margin: '16px 0', paddingTop: '16px' }}>
              {/* GPU Information */}
              <div style={{ color: '#f85149', fontWeight: 'bold', marginBottom: '8px' }}>🎮 GPU Information</div>
              <div>🎮 CUDA Available: <span style={{ color: gpu_metrics.cuda_available ? '#7ee787' : '#f85149' }}>
                {gpu_metrics.cuda_available ? '✅ Yes' : '❌ No'}
              </span></div>
              <div>🔢 GPU Count: <span style={{ color: '#7ee787' }}>{gpu_metrics.gpu_count}</span></div>
              <div>🏷️  GPU Model: <span style={{ color: '#7ee787' }}>{gpu_metrics.gpu_model}</span></div>
              <div>🔧 Monitoring Method: <span style={{ color: '#7ee787' }}>{gpu_metrics.monitoring_method}</span></div>
              
              {gpu_metrics.cuda_available && gpu_metrics.gpu_count > 0 && (
                <>
                  <div>🔥 GPU Memory: <span style={{ color: '#7ee787' }}>
                    {gpu_metrics.gpu_memory_used_gb?.toFixed(2)} GB / {gpu_metrics.gpu_memory_total_gb?.toFixed(2)} GB ({gpu_metrics.gpu_memory_percent?.toFixed(1)}%)
                  </span></div>
                  <div>⚙️  GPU Utilization: <span style={{ color: '#7ee787' }}>{gpu_metrics.gpu_utilization_percent?.toFixed(1)}%</span></div>
                  {gpu_metrics.gpu_temperature > 0 && (
                    <div>🌡️  GPU Temperature: <span style={{ color: '#7ee787' }}>{gpu_metrics.gpu_temperature}°C</span></div>
                  )}
                </>
              )}
            </div>
          </div>
        </div>
      </div>
    );
  };

  // Parse content into blocks (text/code)
  const parseContentBlocks = (content) => {
    if (!content) return [];
    const blocks = [];
    let lastIndex = 0;
    const codeBlockRegex = /```(\w+)?\n([\s\S]*?)```/g;
    let match;
    let codeBlockIndex = 0;
    while ((match = codeBlockRegex.exec(content)) !== null) {
      if (match.index > lastIndex) {
        // Text before code block
        blocks.push({ type: 'text', content: content.slice(lastIndex, match.index) });
      }
      blocks.push({
        type: 'code',
        language: match[1] || 'text',
        code: match[2],
        index: codeBlockIndex++
      });
      lastIndex = codeBlockRegex.lastIndex;
    }
    if (lastIndex < content.length) {
      blocks.push({ type: 'text', content: content.slice(lastIndex) });
    }
    return blocks;
  };

  // Process markdown formatting for text content
  const processMarkdown = (text) => {
    if (!text) return '';
    
    let processed = text;
    
    // Process inline code first (highest priority to avoid conflicts)
    processed = processed.replace(/`([^`]+)`/g, '<code class="inline-code">$1</code>');
    
    // Process bold text (**text** or __text__)
    processed = processed.replace(/\*\*(.*?)\*\*/g, '<strong>$1</strong>');
    processed = processed.replace(/__(.*?)__/g, '<strong>$1</strong>');
    
    // Process italic text (*text* or _text_)
    processed = processed.replace(/\*([^*]+)\*/g, '<em>$1</em>');
    processed = processed.replace(/_([^_]+)_/g, '<em>$1</em>');
    
    // Process strikethrough (~~text~~)
    processed = processed.replace(/~~(.*?)~~/g, '<del>$1</del>');
    
    // Process headers (# ## ### etc.)
    processed = processed.replace(/^### (.*$)/gim, '<h3>$1</h3>');
    processed = processed.replace(/^## (.*$)/gim, '<h2>$1</h2>');
    processed = processed.replace(/^# (.*$)/gim, '<h1>$1</h1>');
    
    // Process unordered lists (- or * at start of line)
    const lines = processed.split('\n');
    let inList = false;
    const processedLines = [];
    
    for (let i = 0; i < lines.length; i++) {
      const line = lines[i];
      const isListItem = /^[\s]*[-*]\s(.+)/.test(line);
      
      if (isListItem) {
        const content = line.replace(/^[\s]*[-*]\s/, '');
        if (!inList) {
          processedLines.push('<ul>');
          inList = true;
        }
        processedLines.push(`<li>${content}</li>`);
      } else {
        if (inList && line.trim() === '') {
          // Empty line in list - continue list
          processedLines.push('');
        } else if (inList) {
          // Non-list item - close list
          processedLines.push('</ul>');
          inList = false;
          processedLines.push(line);
        } else {
          processedLines.push(line);
        }
      }
    }
    
    // Close list if still open
    if (inList) {
      processedLines.push('</ul>');
    }
    
    processed = processedLines.join('\n');
    
    // Process ordered lists (1. 2. etc.)
    processed = processed.replace(/^\d+\.\s(.+)/gm, '<ol><li>$1</li></ol>');
    
    // Clean up multiple consecutive ol tags
    processed = processed.replace(/<\/ol>\s*<ol>/g, '');
    
    // Process links [text](url)
    processed = processed.replace(/\[([^\]]+)\]\(([^)]+)\)/g, '<a href="$2" target="_blank" rel="noopener noreferrer">$1</a>');
    
    // Process line breaks
    processed = processed.replace(/\n/g, '<br>');
    
    return processed;
  };

  // Quiz submission handler
  const handleQuizSubmit = async (quizData, userAnswers) => {
    console.log('Quiz submission started:', { quizData, userAnswers });
    
<<<<<<< HEAD
    // Restore code blocks with enhanced action buttons
    if (codeBlocksRef.current.length > 0) {
      console.log("Found code blocks:", codeBlocksRef.current.length);
    }
    codeBlocksRef.current.forEach((block, index) => {
      const placeholder = `__CODE_BLOCK_${index}__`;
      
      const canCompile = ['c', 'cpp', 'cuda', 'python'].includes(block.language.toLowerCase());
      
      const compileButton = canCompile ? 
        `<button class="compile-code-btn" data-code-index="${block.index}" 
                style="background: #76B900; border: none; color: white; padding: 4px 8px; border-radius: 4px; cursor: pointer; font-size: 11px; font-weight: 500; margin-left: 4px;" 
                title="Compile and run code">Compile</button>` : '';
      
      // Add System Info button if performance metrics exist (only at message level, not per code block)
      const systemInfoButton = '';
      
      const codeBlockHtml = `
        <div class="temp-code-block-container" style="margin: 12px 0; background: #0d1117; border: 1px solid #30363d; border-radius: 8px; overflow: hidden;">
          <div class="temp-code-header" style="display: flex; justify-content: space-between; align-items: center; padding: 8px 12px; background: #161b22; border-bottom: 1px solid #30363d;">
            <span style="color: #1f6feb; font-size: 12px; font-weight: 500;">${block.language.toUpperCase()}</span>
            <div style="display: flex; gap: 4px; align-items: center;">
              <button class="copy-code-btn" data-code-index="${block.index}" 
                      style="background: none; border: none; color: #7d8590; cursor: pointer; font-size: 12px; padding: 4px;" 
                      title="Copy code">Copy</button>
              <button class="edit-code-btn" data-code-index="${block.index}" 
                      style="background: #238636; border: none; color: white; padding: 4px 8px; border-radius: 4px; cursor: pointer; font-size: 11px; font-weight: 500;" 
                      title="Edit in code panel">Edit</button>
              ${compileButton}
            </div>
          </div>
          <pre style="margin: 0; padding: 16px; overflow-x: auto; background: #0d1117; color: #f0f6fc; font-family: Monaco, monospace; font-size: 14px; line-height: 1.4;"><code>${block.code.replace(/</g, '&lt;').replace(/>/g, '&gt;')}</code></pre>
        </div>
      `;
=======
    if (!onSendMessage) {
      console.error('onSendMessage not available');
      return;
    }

    try {
      const API_BASE_URL = process.env.REACT_APP_API_BASE_URL || 'http://localhost:5001';
      
      const response = await fetch(`${API_BASE_URL}/api/evaluate-quiz`, {
        method: 'POST',
        headers: {
          'Content-Type': 'application/json',
        },
        body: JSON.stringify({
          quiz_data: quizData,
          user_answers: userAnswers,
          session_id: 'current_session'
        }),
      });

      if (!response.ok) {
        throw new Error(`HTTP error! status: ${response.status}`);
      }

      const data = await response.json();
      console.log('Quiz evaluation response:', data);
      
      if (data.success && data.evaluation) {
        // Send formatted feedback as a special message
        const feedbackText = `QUIZ_FEEDBACK:${JSON.stringify(data.evaluation)}`;
        onSendMessage(feedbackText);
      }
>>>>>>> ff8d8805
      
    } catch (error) {
      console.error('Error submitting quiz:', error);
      onSendMessage('There was an error evaluating your quiz. Please try again.');
    }
  };

  // Set up event listeners for code block buttons (copy/edit/compile)
  useEffect(() => {
    const messageElement = messageRef.current;
    if (!messageElement) return;
    
    const handleCopyClick = (event) => {
      const button = event.target.closest('.copy-code-btn');
      if (!button) return;
      const codeIndex = parseInt(button.dataset.codeIndex);
      const codeBlock = codeBlocksRef.current.find(block => block.index === codeIndex);
      if (codeBlock) {
        navigator.clipboard.writeText(codeBlock.code).then(() => {
          const originalText = button.innerHTML;
          button.innerHTML = '<svg width="16" height="16" viewBox="0 0 20 20" fill="none" xmlns="http://www.w3.org/2000/svg"><path d="M7 10L10 13L17 6" stroke="#22c55e" strokeWidth="2" strokeLinecap="round" strokeLinejoin="round"/></svg>';
          setTimeout(() => {
            button.innerHTML = originalText;
          }, 2000);
        }).catch(err => {
          console.error('Failed to copy code:', err);
        });
      }
    };
    
    const handleEditClick = (event) => {
      const button = event.target.closest('.edit-code-btn');
      if (!button) return;
      const codeIndex = parseInt(button.dataset.codeIndex);
      const codeBlock = codeBlocksRef.current.find(block => block.index === codeIndex);
      if (codeBlock && onOpenCodeEditor) {
        onOpenCodeEditor(codeBlock.code, codeBlock.language);
      }
    };
    
    const handleCompileClick = (event) => {
      const button = event.target.closest('.compile-code-btn');
      if (!button) return;
      const codeIndex = parseInt(button.dataset.codeIndex);
      const codeBlock = codeBlocksRef.current.find(block => block.index === codeIndex);
      if (codeBlock && onOpenCodeEditor) {
        onOpenCodeEditor(codeBlock.code, codeBlock.language);
        const originalText = button.textContent;
        const originalBg = button.style.background;
        button.textContent = 'Opening...';
        button.style.background = '#059669';
        setTimeout(() => {
          button.textContent = originalText;
          button.style.background = originalBg;
        }, 2000);
        if (onSendMessage && !splitPaneMode) {
          setTimeout(() => {
            const compileRequest = `Please generate a test script and help me compile and run this ${codeBlock.language.toUpperCase()} code:\n\n\`\`\`${codeBlock.language}\n${codeBlock.code}\n\`\`\`\n`;
            onSendMessage(compileRequest);
          }, 500);
        }
      }
    };
    
    messageElement.addEventListener('click', handleCopyClick);
    messageElement.addEventListener('click', handleEditClick);
    messageElement.addEventListener('click', handleCompileClick);
    
    return () => {
      messageElement.removeEventListener('click', handleCopyClick);
      messageElement.removeEventListener('click', handleEditClick);
      messageElement.removeEventListener('click', handleCompileClick);
    };
  }, [message.content, onOpenCodeEditor, onSendMessage, splitPaneMode]);

  // Render content with syntax highlighting for code blocks
  const renderContent = () => {
    // Check if this is a quiz message
    if (message.content && message.content.startsWith('QUIZ_DATA:')) {
      try {
        const quizDataString = message.content.replace('QUIZ_DATA:', '');
        const quizData = JSON.parse(quizDataString);
        
        return (
          <div className="quiz-message">
            <Quiz 
              quizData={quizData}
              onSubmit={(userAnswers) => handleQuizSubmit(quizData, userAnswers)}
              isLoading={isLoading}
            />
          </div>
        );
      } catch (error) {
        console.error('Error parsing quiz data:', error);
        return <div className="message-text">Error loading quiz. Please try again.</div>;
      }
    }
    
    // Check if this is quiz feedback
    if (message.quizEvaluation) {
      return (
        <div className="quiz-feedback-message">
          <QuizFeedback evaluation={message.quizEvaluation} />
        </div>
      );
    }
    
    // Parse and render blocks for both user and assistant
    const blocks = parseContentBlocks(message.content || '');
    // Store code blocks for event handlers
    codeBlocksRef.current = blocks.filter(b => b.type === 'code');
    
    return (
      <div className="message-text">
        {blocks.map((block, i) => {
          if (block.type === 'text') {
            // Process markdown for text blocks only
            const processedContent = processMarkdown(block.content);
            return (
              <span 
                key={i} 
                dangerouslySetInnerHTML={{ __html: processedContent }}
              />
            );
          } else if (block.type === 'code') {
            return (
              <div 
                className="temp-code-block-container" 
                key={i} 
                style={{ 
                  margin: '12px 0', 
                  borderRadius: 8, 
                  overflow: 'hidden', 
                  background: 'none', 
                  border: '1px solid #30363d' 
                }}
              >
                <div 
                  className="temp-code-header" 
                  style={{ 
                    display: 'flex', 
                    justifyContent: 'space-between', 
                    alignItems: 'center', 
                    padding: '6px 12px', 
                    background: '#1a1a1a', 
                    borderBottom: '1px solid #30363d', 
                    fontSize: 12 
                  }}
                >
                  <span style={{ color: '#76B900', fontWeight: 600, letterSpacing: 0.5 }}>
                    {block.language.toUpperCase()}
                  </span>
                  <div style={{ display: 'flex', gap: 4, alignItems: 'center' }}>
                    <button 
                      className="copy-code-btn" 
                      data-code-index={block.index} 
                      style={{ 
                        background: 'none', 
                        border: 'none', 
                        color: '#7d8590', 
                        cursor: 'pointer', 
                        padding: 4, 
                        borderRadius: 4, 
                        transition: 'background 0.2s' 
                      }} 
                      title="Copy code"
                    >
                      <svg width="16" height="16" viewBox="0 0 20 20" fill="none" xmlns="http://www.w3.org/2000/svg">
                        <rect x="5" y="5" width="10" height="10" rx="2" stroke="currentColor" strokeWidth="1.5"/>
                        <rect x="8" y="3" width="9" height="9" rx="2" stroke="currentColor" strokeWidth="1.5"/>
                      </svg>
                    </button>
                    {onOpenCodeEditor && (
                      <button 
                        className="edit-code-btn" 
                        data-code-index={block.index} 
                        style={{ 
                          background: 'none', 
                          border: 'none', 
                          color: '#7d8590', 
                          cursor: 'pointer', 
                          padding: 4, 
                          borderRadius: 4, 
                          transition: 'background 0.2s' 
                        }} 
                        title="Edit in code panel"
                      >
                        <svg width="16" height="16" viewBox="0 0 20 20" fill="none" xmlns="http://www.w3.org/2000/svg">
                          <path d="M14.7 3.29a1 1 0 0 1 1.41 1.42l-8.5 8.5-2.12.71.71-2.12 8.5-8.5z" stroke="currentColor" strokeWidth="1.5" strokeLinecap="round" strokeLinejoin="round"/>
                        </svg>
                      </button>
                    )}
                  </div>
                </div>
                <SyntaxHighlighter
                  language={block.language}
                  style={vscDarkPlus}
                  customStyle={{ 
                    margin: 0, 
                    borderRadius: 0, 
                    fontSize: 14, 
                    background: '#1f1f1f', 
                    padding: 16 
                  }}
                  showLineNumbers={false}
                  wrapLongLines={true}
                >
                  {block.code}
                </SyntaxHighlighter>
              </div>
            );
          }
          return null;
        })}
      </div>
    );
  };

  return (
<<<<<<< HEAD
    <>
      <div ref={messageRef} className={`message ${isUser ? 'user' : 'assistant'} ${splitPaneMode ? 'split-mode' : ''}`}>
        <div className="message-avatar">
          {isUser ? '👤' : '🤖'}
        </div>
        <div className="message-content">
          {renderContent()}
          {message.isError && (
            <div className="message-error-indicator">
              <span className="error-icon">⚠️</span>
              <span className="error-text">This message contains an error</span>
            </div>
          )}
          
          {/* Add System Info button at message level for assistant messages with performance metrics */}
          {!isUser && message.performanceMetrics && (
            <div style={{
              marginTop: '8px',
              paddingTop: '8px',
              borderTop: '1px solid #30363d',
              display: 'flex',
              justifyContent: 'flex-end'
            }}>
              <button
                className="system-info-btn message-level"
                onClick={() => setShowSystemModal(true)}
                style={{
                  background: '#DA7A00',
                  border: 'none',
                  color: 'white',
                  padding: '6px 12px',
                  borderRadius: '6px',
                  cursor: 'pointer',
                  fontSize: '12px',
                  fontWeight: '500',
                  display: 'flex',
                  alignItems: 'center',
                  gap: '4px'
                }}
                title="View GPU and system metrics for this response"
              >
                🎮 System Info
              </button>
            </div>
          )}
        </div>
=======
    <div ref={messageRef} className={`message ${isUser ? 'user' : 'assistant'} ${splitPaneMode ? 'split-mode' : ''}`}>
      <div className="message-content">
        {renderContent()}
        {message.isError && (
          <div className="message-error-indicator">
            <span className="error-icon">⚠️</span>
            <span className="error-text">This message contains an error</span>
          </div>
        )}
>>>>>>> ff8d8805
      </div>

      {/* System Info Modal */}
      {showSystemModal && (
        <SystemInfoModal 
          performanceMetrics={message.performanceMetrics} 
          onClose={() => setShowSystemModal(false)} 
        />
      )}
    </>
  );
};

export default Message;<|MERGE_RESOLUTION|>--- conflicted
+++ resolved
@@ -1,15 +1,9 @@
-<<<<<<< HEAD
 import React, { useEffect, useRef, useState } from 'react';
-import '../css/Message.css';
-import '../css/SystemInfo.css'; 
-=======
-import React, { useEffect, useRef } from 'react';
 import '../css/Message.css'; 
 import { Prism as SyntaxHighlighter } from 'react-syntax-highlighter';
 import { vscDarkPlus } from 'react-syntax-highlighter/dist/esm/styles/prism';
 import Quiz from './Quiz';
 import QuizFeedback from './QuizFeedback';
->>>>>>> ff8d8805
 
 const Message = ({ message, onSendMessage, isLoading, onOpenCodeEditor, splitPaneMode = false }) => {
   const isUser = message.role === 'user';
@@ -34,7 +28,8 @@
         display: 'flex',
         alignItems: 'center',
         justifyContent: 'center',
-        zIndex: 1000
+        zIndex: 1000,
+        backdropFilter: 'blur(2px)'
       }} onClick={onClose}>
         <div className="system-modal-content" style={{
           backgroundColor: '#0d1117',
@@ -47,7 +42,9 @@
           color: '#f0f6fc',
           fontFamily: 'Monaco, monospace',
           fontSize: '14px',
-          lineHeight: '1.6'
+          lineHeight: '1.6',
+          boxShadow: '0 20px 40px rgba(0, 0, 0, 0.4)',
+          animation: 'modalFadeIn 0.2s ease-out'
         }} onClick={(e) => e.stopPropagation()}>
           <div style={{
             display: 'flex',
@@ -233,42 +230,6 @@
   const handleQuizSubmit = async (quizData, userAnswers) => {
     console.log('Quiz submission started:', { quizData, userAnswers });
     
-<<<<<<< HEAD
-    // Restore code blocks with enhanced action buttons
-    if (codeBlocksRef.current.length > 0) {
-      console.log("Found code blocks:", codeBlocksRef.current.length);
-    }
-    codeBlocksRef.current.forEach((block, index) => {
-      const placeholder = `__CODE_BLOCK_${index}__`;
-      
-      const canCompile = ['c', 'cpp', 'cuda', 'python'].includes(block.language.toLowerCase());
-      
-      const compileButton = canCompile ? 
-        `<button class="compile-code-btn" data-code-index="${block.index}" 
-                style="background: #76B900; border: none; color: white; padding: 4px 8px; border-radius: 4px; cursor: pointer; font-size: 11px; font-weight: 500; margin-left: 4px;" 
-                title="Compile and run code">Compile</button>` : '';
-      
-      // Add System Info button if performance metrics exist (only at message level, not per code block)
-      const systemInfoButton = '';
-      
-      const codeBlockHtml = `
-        <div class="temp-code-block-container" style="margin: 12px 0; background: #0d1117; border: 1px solid #30363d; border-radius: 8px; overflow: hidden;">
-          <div class="temp-code-header" style="display: flex; justify-content: space-between; align-items: center; padding: 8px 12px; background: #161b22; border-bottom: 1px solid #30363d;">
-            <span style="color: #1f6feb; font-size: 12px; font-weight: 500;">${block.language.toUpperCase()}</span>
-            <div style="display: flex; gap: 4px; align-items: center;">
-              <button class="copy-code-btn" data-code-index="${block.index}" 
-                      style="background: none; border: none; color: #7d8590; cursor: pointer; font-size: 12px; padding: 4px;" 
-                      title="Copy code">Copy</button>
-              <button class="edit-code-btn" data-code-index="${block.index}" 
-                      style="background: #238636; border: none; color: white; padding: 4px 8px; border-radius: 4px; cursor: pointer; font-size: 11px; font-weight: 500;" 
-                      title="Edit in code panel">Edit</button>
-              ${compileButton}
-            </div>
-          </div>
-          <pre style="margin: 0; padding: 16px; overflow-x: auto; background: #0d1117; color: #f0f6fc; font-family: Monaco, monospace; font-size: 14px; line-height: 1.4;"><code>${block.code.replace(/</g, '&lt;').replace(/>/g, '&gt;')}</code></pre>
-        </div>
-      `;
-=======
     if (!onSendMessage) {
       console.error('onSendMessage not available');
       return;
@@ -301,12 +262,32 @@
         const feedbackText = `QUIZ_FEEDBACK:${JSON.stringify(data.evaluation)}`;
         onSendMessage(feedbackText);
       }
->>>>>>> ff8d8805
       
     } catch (error) {
       console.error('Error submitting quiz:', error);
       onSendMessage('There was an error evaluating your quiz. Please try again.');
     }
+  };
+
+  // Handle action button clicks
+  const handleCopyPrompt = () => {
+    if (message.content) {
+      navigator.clipboard.writeText(message.content).then(() => {
+        console.log('Prompt copied to clipboard');
+      }).catch(err => {
+        console.error('Failed to copy prompt:', err);
+      });
+    }
+  };
+
+  const handleThumbsUp = () => {
+    console.log('Thumbs up clicked for message:', message.id);
+    // Add your thumbs up logic here
+  };
+
+  const handleThumbsDown = () => {
+    console.log('Thumbs down clicked for message:', message.id);
+    // Add your thumbs down logic here
   };
 
   // Set up event listeners for code block buttons (copy/edit/compile)
@@ -351,7 +332,7 @@
         onOpenCodeEditor(codeBlock.code, codeBlock.language);
         const originalText = button.textContent;
         const originalBg = button.style.background;
-        button.textContent = 'Opening...';
+        button.textContent = '⏳ Opening...';
         button.style.background = '#059669';
         setTimeout(() => {
           button.textContent = originalText;
@@ -521,12 +502,8 @@
   };
 
   return (
-<<<<<<< HEAD
     <>
       <div ref={messageRef} className={`message ${isUser ? 'user' : 'assistant'} ${splitPaneMode ? 'split-mode' : ''}`}>
-        <div className="message-avatar">
-          {isUser ? '👤' : '🤖'}
-        </div>
         <div className="message-content">
           {renderContent()}
           {message.isError && (
@@ -536,49 +513,153 @@
             </div>
           )}
           
-          {/* Add System Info button at message level for assistant messages with performance metrics */}
-          {!isUser && message.performanceMetrics && (
-            <div style={{
-              marginTop: '8px',
+          {/* Action buttons for assistant messages */}
+          {!isUser && (
+            <div className="message-actions" style={{
+              display: 'flex',
+              alignItems: 'center',
+              gap: '8px',
+              marginTop: '12px',
               paddingTop: '8px',
-              borderTop: '1px solid #30363d',
-              display: 'flex',
-              justifyContent: 'flex-end'
+              borderTop: '1px solid rgba(48, 54, 61, 0.3)',
+              justifyContent: 'flex-start'
             }}>
+              {/* System Info Button - Always show for assistant messages */}
               <button
-                className="system-info-btn message-level"
-                onClick={() => setShowSystemModal(true)}
+                onClick={() => {
+                  if (message.performanceMetrics) {
+                    setShowSystemModal(true);
+                  } else {
+                    console.log('No performance metrics available for this message');
+                    // You could show a toast/notification here instead
+                  }
+                }}
                 style={{
-                  background: '#DA7A00',
+                  background: 'none',
                   border: 'none',
-                  color: 'white',
-                  padding: '6px 12px',
-                  borderRadius: '6px',
-                  cursor: 'pointer',
-                  fontSize: '12px',
-                  fontWeight: '500',
+                  color: message.performanceMetrics ? '#7d8590' : '#484f58',
+                  cursor: message.performanceMetrics ? 'pointer' : 'not-allowed',
+                  padding: '6px',
+                  borderRadius: '4px',
+                  transition: 'all 0.2s ease',
                   display: 'flex',
                   alignItems: 'center',
-                  gap: '4px'
-                }}
-                title="View GPU and system metrics for this response"
+                  fontSize: '16px',
+                  opacity: message.performanceMetrics ? 1 : 0.5
+                }}
+                title={message.performanceMetrics ? "View system metrics" : "No metrics available"}
+                onMouseEnter={(e) => {
+                  if (message.performanceMetrics) {
+                    e.target.style.color = '#f0f6fc';
+                    e.target.style.background = 'rgba(110, 118, 129, 0.1)';
+                  }
+                }}
+                onMouseLeave={(e) => {
+                  if (message.performanceMetrics) {
+                    e.target.style.color = '#7d8590';
+                    e.target.style.background = 'none';
+                  }
+                }}
               >
-                🎮 System Info
+                <svg width="16" height="16" viewBox="0 0 24 24" fill="none" xmlns="http://www.w3.org/2000/svg">
+                  <path d="M3 3v18h18" stroke="currentColor" strokeWidth="2" strokeLinecap="round" strokeLinejoin="round"/>
+                  <path d="M18 9l-5 5-4-4-3 3" stroke="currentColor" strokeWidth="2" strokeLinecap="round" strokeLinejoin="round"/>
+                </svg>
+              </button>
+              
+              {/* Copy Prompt Button */}
+              <button
+                onClick={handleCopyPrompt}
+                style={{
+                  background: 'none',
+                  border: 'none',
+                  color: '#7d8590',
+                  cursor: 'pointer',
+                  padding: '6px',
+                  borderRadius: '4px',
+                  transition: 'all 0.2s ease',
+                  display: 'flex',
+                  alignItems: 'center',
+                  fontSize: '16px'
+                }}
+                title="Copy message"
+                onMouseEnter={(e) => {
+                  e.target.style.color = '#f0f6fc';
+                  e.target.style.background = 'rgba(110, 118, 129, 0.1)';
+                }}
+                onMouseLeave={(e) => {
+                  e.target.style.color = '#7d8590';
+                  e.target.style.background = 'none';
+                }}
+              >
+                <svg width="16" height="16" viewBox="0 0 24 24" fill="none" xmlns="http://www.w3.org/2000/svg">
+                  <rect x="9" y="9" width="13" height="13" rx="2" ry="2" stroke="currentColor" strokeWidth="2"/>
+                  <path d="M5 15H4a2 2 0 0 1-2-2V4a2 2 0 0 1 2-2h9a2 2 0 0 1 2 2v1" stroke="currentColor" strokeWidth="2"/>
+                </svg>
+              </button>
+              
+              {/* Thumbs Up Button */}
+              <button
+                onClick={handleThumbsUp}
+                style={{
+                  background: 'none',
+                  border: 'none',
+                  color: '#7d8590',
+                  cursor: 'pointer',
+                  padding: '6px',
+                  borderRadius: '4px',
+                  transition: 'all 0.2s ease',
+                  display: 'flex',
+                  alignItems: 'center',
+                  fontSize: '16px'
+                }}
+                title="Good response"
+                onMouseEnter={(e) => {
+                  e.target.style.color = '#22c55e';
+                  e.target.style.background = 'rgba(110, 118, 129, 0.1)';
+                }}
+                onMouseLeave={(e) => {
+                  e.target.style.color = '#7d8590';
+                  e.target.style.background = 'none';
+                }}
+              >
+                <svg width="16" height="16" viewBox="0 0 24 24" fill="none" xmlns="http://www.w3.org/2000/svg">
+                  <path d="M14 9V5a3 3 0 0 0-3-3l-4 9v11h11.28a2 2 0 0 0 2-1.7l1.38-9a2 2 0 0 0-2-2.3zM7 22H4a2 2 0 0 1-2-2v-7a2 2 0 0 1 2-2h3" stroke="currentColor" strokeWidth="2" strokeLinecap="round" strokeLinejoin="round"/>
+                </svg>
+              </button>
+              
+              {/* Thumbs Down Button */}
+              <button
+                onClick={handleThumbsDown}
+                style={{
+                  background: 'none',
+                  border: 'none',
+                  color: '#7d8590',
+                  cursor: 'pointer',
+                  padding: '6px',
+                  borderRadius: '4px',
+                  transition: 'all 0.2s ease',
+                  display: 'flex',
+                  alignItems: 'center',
+                  fontSize: '16px'
+                }}
+                title="Poor response"
+                onMouseEnter={(e) => {
+                  e.target.style.color = '#f85149';
+                  e.target.style.background = 'rgba(110, 118, 129, 0.1)';
+                }}
+                onMouseLeave={(e) => {
+                  e.target.style.color = '#7d8590';
+                  e.target.style.background = 'none';
+                }}
+              >
+                <svg width="16" height="16" viewBox="0 0 24 24" fill="none" xmlns="http://www.w3.org/2000/svg">
+                  <path d="M10 15v4a3 3 0 0 0 3 3l4-9V2H5.72a2 2 0 0 0-2 1.7l-1.38 9a2 2 0 0 0 2 2.3zm7-13h2.67A2.31 2.31 0 0 1 22 4v7a2.31 2.31 0 0 1-2.33 2H17" stroke="currentColor" strokeWidth="2" strokeLinecap="round" strokeLinejoin="round"/>
+                </svg>
               </button>
             </div>
           )}
         </div>
-=======
-    <div ref={messageRef} className={`message ${isUser ? 'user' : 'assistant'} ${splitPaneMode ? 'split-mode' : ''}`}>
-      <div className="message-content">
-        {renderContent()}
-        {message.isError && (
-          <div className="message-error-indicator">
-            <span className="error-icon">⚠️</span>
-            <span className="error-text">This message contains an error</span>
-          </div>
-        )}
->>>>>>> ff8d8805
       </div>
 
       {/* System Info Modal */}
