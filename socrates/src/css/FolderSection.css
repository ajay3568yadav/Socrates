/* FolderSection.css - Clean minimal design */
.folder-section {
  margin-bottom: 20px;
}

/* Section Header */
.section-header {
  display: flex;
  align-items: center;
  justify-content: space-between;
  padding: 8px 16px;
  margin-bottom: 8px;
}

.section-title {
  display: flex;
  align-items: center;
  gap: 8px;
  font-size: 12px;
  color: #888888;
  font-weight: 600;
  text-transform: uppercase;
  letter-spacing: 0.5px;
}

.section-icon {
  color: #666666;
  flex-shrink: 0;
}

.section-actions {
  display: flex;
  gap: 4px;
}

.section-action {
  background: none;
  border: none;
  color: #666666;
  cursor: pointer;
  padding: 4px;
  border-radius: 3px;
  transition: all 0.2s;
  display: flex;
  align-items: center;
  justify-content: center;
}

.section-action:hover {
  color: #76b900;
  background: rgba(118, 185, 0, 0.1);
}

/* Modules List */
.modules-list {
  display: flex;
  flex-direction: column;
  gap: 2px;
}

/* Individual Module Item */
.module-item {
  display: flex;
  align-items: center;
  padding: 10px 16px;
  border-radius: 6px;
  margin: 0 8px;
  transition: all 0.2s ease;
  cursor: pointer;
  border: 2px solid transparent;
  min-height: 44px;
}

.module-item:hover {
  background: #1a1a1a;
  transform: translateX(2px);
}

.module-item.active {
  background: #2a4d3a;
  border-color: #76b900;
  box-shadow: 0 0 0 1px rgba(118, 185, 0, 0.2);
}

.module-item.active .module-name {
  color: #76b900;
  font-weight: 600;
}

.module-item.active .module-icon {
  color: #76b900;
}

/* Module Icon */
.module-icon {
  color: #888888;
  flex-shrink: 0;
  margin-right: 12px;
  display: flex;
  align-items: center;
  justify-content: center;
  width: 20px;
  height: 20px;
}

/* Module Content */
.module-content {
  display: flex;
  flex-direction: column;
  flex: 1;
  min-width: 0;
}

.module-name {
  font-size: 13px;
  color: #dddddd;
  font-weight: 500;
  overflow: hidden;
  text-overflow: ellipsis;
  white-space: nowrap;
  line-height: 1.3;
}

/* Module Status */
.module-status {
  margin-left: 8px;
  display: flex;
  align-items: center;
  justify-content: center;
}

.status-icon {
  display: flex;
  align-items: center;
  justify-content: center;
<<<<<<< HEAD
  width: 20px;
  height: 20px;
  border-radius: 50%;
  transition: all 0.2s ease;
=======
  width: 24px;
  height: 24px;
>>>>>>> b0308e31
}

.status-icon.completed {
  background: rgba(118, 185, 0, 0.1);
  color: #76b900;
}

<<<<<<< HEAD
.status-icon.in-progress {
=======
.status-badge.in-progress {
>>>>>>> b0308e31
  background: rgba(249, 115, 22, 0.1);
  color: #f97316;
}

<<<<<<< HEAD
.status-icon.not-started {
=======
.status-badge.not-started {
>>>>>>> b0308e31
  background: rgba(156, 163, 175, 0.1);
  color: #9ca3af;
}

<<<<<<< HEAD
/* Loading State */
.loading-state {
  padding: 16px;
  display: flex;
  flex-direction: column;
  align-items: center;
  gap: 12px;
}

.loading-item {
  display: flex;
  align-items: center;
  gap: 12px;
  color: #888888;
  font-size: 12px;
}

.loading-spinner {
  width: 16px;
  height: 16px;
  border: 2px solid #333333;
  border-top: 2px solid #76b900;
  border-radius: 50%;
  animation: spin 1s linear infinite;
}

@keyframes spin {
  0% { transform: rotate(0deg); }
  100% { transform: rotate(360deg); }
}

/* Empty State */
.empty-state {
  padding: 20px 16px;
  text-align: center;
  color: #666666;
}

.empty-message {
  font-size: 13px;
  font-weight: 500;
  color: #888888;
}

/* Summary Section */
.modules-summary {
  margin-top: 12px;
  padding: 8px 16px;
  background: rgba(118, 185, 0, 0.05);
  border-radius: 4px;
  margin-left: 8px;
  margin-right: 8px;
  border: 1px solid rgba(118, 185, 0, 0.1);
=======
/* Enhanced summary section */
.modules-summary {
  margin-top: 12px;
  padding: 10px 16px;
  background: rgba(34, 197, 94, 0.05);
  border-radius: 8px;
  border: 1px solid rgba(34, 197, 94, 0.1);
  margin-bottom: 16px;
}

.summary-text {
  font-size: 11px;
  color: #22c55e;
  text-align: center;
  font-weight: 500;
}

/* Item menu button improvements */
.item-menu {
  background: none;
  border: none;
  color: #666666;
  cursor: pointer;
  opacity: 0;
  transition: all 0.2s;
  flex-shrink: 0;
  padding: 4px 8px;
  border-radius: 4px;
  font-size: 14px;
}

.folder-item:hover .item-menu {
  opacity: 1;
  color: #888888;
}

.item-menu:hover {
  background: rgba(255, 255, 255, 0.1);
  color: #dddddd;
}

/* Loading and empty states */
.loading-modules .folder-item,
.empty-modules .folder-item {
  cursor: default;
  opacity: 0.7;
}

.loading-modules .folder-item:hover,
.empty-modules .folder-item:hover {
  background: transparent;
  transform: none;
}

/* Course Information Section */
.course-info-section {
  margin-top: 16px;
  border-top: 1px solid #333333;
  padding-top: 16px;
}

.course-details {
  padding: 0 16px;
}

.course-name h3 {
  margin: 0 0 12px 0;
  color: #22c55e;
  font-size: 16px;
  font-weight: 600;
}

.course-stats {
  display: flex;
  flex-direction: column;
  gap: 6px;
  margin-bottom: 12px;
}

.stat-item {
  display: flex;
  justify-content: space-between;
  align-items: center;
  font-size: 12px;
}

.stat-label {
  color: #888888;
}

.stat-value {
  color: #dddddd;
  font-weight: 500;
}

.progress-bar {
  width: 100%;
  height: 6px;
  background: #333333;
  border-radius: 3px;
  margin-bottom: 16px;
  overflow: hidden;
}

.progress-fill {
  height: 100%;
  background: linear-gradient(90deg, #22c55e, #16a34a);
  border-radius: 3px;
  transition: width 0.3s ease;
}

.course-actions {
  margin-bottom: 16px;
}

.start-module-btn {
  width: 100%;
  background: linear-gradient(135deg, #22c55e, #16a34a);
  color: white;
  border: none;
  padding: 12px 16px;
  border-radius: 8px;
  font-size: 14px;
  font-weight: 600;
  cursor: pointer;
  transition: all 0.2s ease;
  box-shadow: 0 2px 4px rgba(34, 197, 94, 0.2);
}

.start-module-btn:hover {
  background: linear-gradient(135deg, #16a34a, #15803d);
  transform: translateY(-1px);
  box-shadow: 0 4px 8px rgba(34, 197, 94, 0.3);
}

.start-module-btn:active {
  transform: translateY(0);
}

.start-module-btn:disabled {
  background: #444444;
  color: #888888;
  cursor: not-allowed;
  transform: none;
  box-shadow: none;
}

.prerequisites,
.topics-list {
  margin-bottom: 16px;
}

.prerequisites h4,
.topics-list h4 {
  margin: 0 0 8px 0;
  color: #dddddd;
  font-size: 13px;
  font-weight: 600;
}

.prerequisites ul,
.topics-list ul {
  margin: 0;
  padding-left: 16px;
  list-style: none;
}

.prerequisites li,
.topics-list li {
  margin-bottom: 6px;
  font-size: 12px;
  color: #bbbbbb;
  position: relative;
}

.prerequisites li:before {
  content: "•";
  color: #22c55e;
  position: absolute;
  left: -12px;
}

.topics-list li {
  padding: 4px 0;
  border-radius: 4px;
  transition: all 0.2s ease;
}

.topics-list li.completed {
  color: #22c55e;
  background: rgba(34, 197, 94, 0.1);
  padding-left: 8px;
  margin-left: -8px;
  border-left: 3px solid #22c55e;
}

.topics-list li.current {
  color: #f97316;
  background: rgba(249, 115, 22, 0.1);
  padding-left: 8px;
  margin-left: -8px;
  border-left: 3px solid #f97316;
  font-weight: 500;
}

.loading-course-data .folder-item {
  cursor: default;
  opacity: 0.7;
}

.loading-course-data .folder-item:hover {
  background: transparent;
  transform: none;
>>>>>>> b0308e31
}

.summary-text {
  font-size: 10px;
  color: #76b900;
  text-align: center;
  font-weight: 500;
  text-transform: uppercase;
  letter-spacing: 0.5px;
}

/* Mobile Responsiveness */
@media (max-width: 768px) {
<<<<<<< HEAD
  .section-header {
    padding: 6px 12px;
    margin-bottom: 6px;
  }
  
  .section-title {
    font-size: 11px;
  }
  
  .module-item {
    padding: 8px 12px;
    margin: 0 4px;
    min-height: 40px;
  }
  
  .module-name {
    font-size: 12px;
  }
  
  .module-icon {
    width: 18px;
    height: 18px;
    margin-right: 10px;
  }
  
  .status-icon {
    width: 18px;
    height: 18px;
  }
  
  .modules-summary {
    margin-left: 4px;
    margin-right: 4px;
    padding: 6px 12px;
  }
  
  .summary-text {
    font-size: 9px;
  }
  
  .loading-item {
    font-size: 11px;
  }
  
  .empty-message {
    font-size: 12px;
  }
}

/* High Contrast Mode */
@media (prefers-contrast: high) {
  .module-item {
    border: 1px solid #666666;
  }
  
  .module-item.active {
    border-color: #76b900;
  }
  
  .section-action:hover {
    border: 1px solid currentColor;
  }
  
  .status-icon {
    border: 1px solid currentColor;
  }
}

/* Reduced Motion */
@media (prefers-reduced-motion: reduce) {
  .module-item,
  .section-action,
  .status-icon,
  .loading-spinner {
    transition: none;
    animation: none;
  }
  
  .module-item:hover {
    transform: none;
=======
  .folder-item {
    padding: 10px 12px;
  }

  .section-header {
    padding: 10px 16px 6px 16px;
    font-size: 12px;
  }

  .modules-summary {
    margin: 8px 12px 12px 12px;
    padding: 8px 12px;
  }

  .course-details {
    padding: 0 12px;
  }

  .course-stats {
    gap: 4px;
  }

  .stat-item {
    font-size: 11px;
  }

  .start-module-btn {
    padding: 10px 14px;
    font-size: 13px;
  }

  .prerequisites li,
  .topics-list li {
    font-size: 11px;
>>>>>>> b0308e31
  }
}<|MERGE_RESOLUTION|>--- conflicted
+++ resolved
@@ -133,15 +133,10 @@
   display: flex;
   align-items: center;
   justify-content: center;
-<<<<<<< HEAD
   width: 20px;
   height: 20px;
   border-radius: 50%;
   transition: all 0.2s ease;
-=======
-  width: 24px;
-  height: 24px;
->>>>>>> b0308e31
 }
 
 .status-icon.completed {
@@ -149,25 +144,16 @@
   color: #76b900;
 }
 
-<<<<<<< HEAD
 .status-icon.in-progress {
-=======
-.status-badge.in-progress {
->>>>>>> b0308e31
   background: rgba(249, 115, 22, 0.1);
   color: #f97316;
 }
 
-<<<<<<< HEAD
 .status-icon.not-started {
-=======
-.status-badge.not-started {
->>>>>>> b0308e31
   background: rgba(156, 163, 175, 0.1);
   color: #9ca3af;
 }
 
-<<<<<<< HEAD
 /* Loading State */
 .loading-state {
   padding: 16px;
@@ -221,221 +207,6 @@
   margin-left: 8px;
   margin-right: 8px;
   border: 1px solid rgba(118, 185, 0, 0.1);
-=======
-/* Enhanced summary section */
-.modules-summary {
-  margin-top: 12px;
-  padding: 10px 16px;
-  background: rgba(34, 197, 94, 0.05);
-  border-radius: 8px;
-  border: 1px solid rgba(34, 197, 94, 0.1);
-  margin-bottom: 16px;
-}
-
-.summary-text {
-  font-size: 11px;
-  color: #22c55e;
-  text-align: center;
-  font-weight: 500;
-}
-
-/* Item menu button improvements */
-.item-menu {
-  background: none;
-  border: none;
-  color: #666666;
-  cursor: pointer;
-  opacity: 0;
-  transition: all 0.2s;
-  flex-shrink: 0;
-  padding: 4px 8px;
-  border-radius: 4px;
-  font-size: 14px;
-}
-
-.folder-item:hover .item-menu {
-  opacity: 1;
-  color: #888888;
-}
-
-.item-menu:hover {
-  background: rgba(255, 255, 255, 0.1);
-  color: #dddddd;
-}
-
-/* Loading and empty states */
-.loading-modules .folder-item,
-.empty-modules .folder-item {
-  cursor: default;
-  opacity: 0.7;
-}
-
-.loading-modules .folder-item:hover,
-.empty-modules .folder-item:hover {
-  background: transparent;
-  transform: none;
-}
-
-/* Course Information Section */
-.course-info-section {
-  margin-top: 16px;
-  border-top: 1px solid #333333;
-  padding-top: 16px;
-}
-
-.course-details {
-  padding: 0 16px;
-}
-
-.course-name h3 {
-  margin: 0 0 12px 0;
-  color: #22c55e;
-  font-size: 16px;
-  font-weight: 600;
-}
-
-.course-stats {
-  display: flex;
-  flex-direction: column;
-  gap: 6px;
-  margin-bottom: 12px;
-}
-
-.stat-item {
-  display: flex;
-  justify-content: space-between;
-  align-items: center;
-  font-size: 12px;
-}
-
-.stat-label {
-  color: #888888;
-}
-
-.stat-value {
-  color: #dddddd;
-  font-weight: 500;
-}
-
-.progress-bar {
-  width: 100%;
-  height: 6px;
-  background: #333333;
-  border-radius: 3px;
-  margin-bottom: 16px;
-  overflow: hidden;
-}
-
-.progress-fill {
-  height: 100%;
-  background: linear-gradient(90deg, #22c55e, #16a34a);
-  border-radius: 3px;
-  transition: width 0.3s ease;
-}
-
-.course-actions {
-  margin-bottom: 16px;
-}
-
-.start-module-btn {
-  width: 100%;
-  background: linear-gradient(135deg, #22c55e, #16a34a);
-  color: white;
-  border: none;
-  padding: 12px 16px;
-  border-radius: 8px;
-  font-size: 14px;
-  font-weight: 600;
-  cursor: pointer;
-  transition: all 0.2s ease;
-  box-shadow: 0 2px 4px rgba(34, 197, 94, 0.2);
-}
-
-.start-module-btn:hover {
-  background: linear-gradient(135deg, #16a34a, #15803d);
-  transform: translateY(-1px);
-  box-shadow: 0 4px 8px rgba(34, 197, 94, 0.3);
-}
-
-.start-module-btn:active {
-  transform: translateY(0);
-}
-
-.start-module-btn:disabled {
-  background: #444444;
-  color: #888888;
-  cursor: not-allowed;
-  transform: none;
-  box-shadow: none;
-}
-
-.prerequisites,
-.topics-list {
-  margin-bottom: 16px;
-}
-
-.prerequisites h4,
-.topics-list h4 {
-  margin: 0 0 8px 0;
-  color: #dddddd;
-  font-size: 13px;
-  font-weight: 600;
-}
-
-.prerequisites ul,
-.topics-list ul {
-  margin: 0;
-  padding-left: 16px;
-  list-style: none;
-}
-
-.prerequisites li,
-.topics-list li {
-  margin-bottom: 6px;
-  font-size: 12px;
-  color: #bbbbbb;
-  position: relative;
-}
-
-.prerequisites li:before {
-  content: "•";
-  color: #22c55e;
-  position: absolute;
-  left: -12px;
-}
-
-.topics-list li {
-  padding: 4px 0;
-  border-radius: 4px;
-  transition: all 0.2s ease;
-}
-
-.topics-list li.completed {
-  color: #22c55e;
-  background: rgba(34, 197, 94, 0.1);
-  padding-left: 8px;
-  margin-left: -8px;
-  border-left: 3px solid #22c55e;
-}
-
-.topics-list li.current {
-  color: #f97316;
-  background: rgba(249, 115, 22, 0.1);
-  padding-left: 8px;
-  margin-left: -8px;
-  border-left: 3px solid #f97316;
-  font-weight: 500;
-}
-
-.loading-course-data .folder-item {
-  cursor: default;
-  opacity: 0.7;
-}
-
-.loading-course-data .folder-item:hover {
-  background: transparent;
-  transform: none;
->>>>>>> b0308e31
 }
 
 .summary-text {
@@ -449,7 +220,6 @@
 
 /* Mobile Responsiveness */
 @media (max-width: 768px) {
-<<<<<<< HEAD
   .section-header {
     padding: 6px 12px;
     margin-bottom: 6px;
@@ -530,41 +300,5 @@
   
   .module-item:hover {
     transform: none;
-=======
-  .folder-item {
-    padding: 10px 12px;
-  }
-
-  .section-header {
-    padding: 10px 16px 6px 16px;
-    font-size: 12px;
-  }
-
-  .modules-summary {
-    margin: 8px 12px 12px 12px;
-    padding: 8px 12px;
-  }
-
-  .course-details {
-    padding: 0 12px;
-  }
-
-  .course-stats {
-    gap: 4px;
-  }
-
-  .stat-item {
-    font-size: 11px;
-  }
-
-  .start-module-btn {
-    padding: 10px 14px;
-    font-size: 13px;
-  }
-
-  .prerequisites li,
-  .topics-list li {
-    font-size: 11px;
->>>>>>> b0308e31
   }
 }